<!DOCTYPE html>
<html lang="en">
<head>
    <meta charset="UTF-8">
    <meta name="viewport" content="width=device-width, initial-scale=1.0">
    <meta name="robots" content="index, follow">
    <meta name="author" content="Baz Technologies">

    <meta property="og:title" content="{% if page.title %}{{ page.title }} - {% endif %}{{ site.title }}">
    <meta property="og:description" content="{{ page.description | default: site.description }}">
    <meta property="og:url" content="{{ site.url }}{{ page.url }}">
    <meta property="og:image" content="{{ site.url }}/assets/images/ar-web.png">
    <meta property="og:type" content="website">
    <meta property="og:site_name" content="Awesome Reviewers">

    <!-- Twitter Cards -->
    <meta name="twitter:card" content="summary_large_image">
    <meta name="twitter:site" content="@baz_scm">
    <meta name="twitter:title" content="{% if page.title %}{{ page.title }} - {% endif %}{{ site.title }}">
    <meta name="twitter:description" content="{{ page.description | default: site.description }}">
    <meta name="twitter:image" content="{{ site.url }}/assets/images/ar-web.png">

    <title>{% if page.title %}{{ page.title }} - {% endif %}{{ site.title }}</title>
    <meta name="description" content="{{ page.description | default: site.description }}">
    <link rel="icon" type="image/x-icon" href="{{ '/favicon.png' | relative_url }}">
    <link rel="preconnect" href="https://api.fontshare.com" crossorigin>
    <link href="https://api.fontshare.com/v2/css?f[]=ft-scenik@300,500&display=swap" rel="stylesheet">
    <link rel="preconnect" href="https://fonts.cdnfonts.com" crossorigin>
    <link href="https://fonts.cdnfonts.com/css/menlo" rel="stylesheet">
    <link rel="stylesheet" href="{{ '/assets/css/main.css' | relative_url }}">
    <link rel="stylesheet" href="{{ '/assets/prism/prism.css' | relative_url }}">
    <link rel="manifest" href="{{ '/manifest.json' | relative_url }}">
    <link rel="canonical" href="{{ site.url }}{{ page.url }}">

    <!-- Google tag (gtag.js) -->
    <script async src="https://www.googletagmanager.com/gtag/js?id=G-2S2LLCMG7N"></script>
    <script type="application/ld+json">
        {
          "@context": "https://schema.org",
          "@type": "WebApplication",
          "name": "Awesome Reviewers",
          "applicationCategory": "DeveloperApplication",
          "operatingSystem": "Web",
          "description": "AI-powered code review system prompts and templates",
          "url": "https://awesomereviewers.com",
          "author": {
            "@type": "Organization",
            "name": "Baz Technologies",
            "url": "https://baz.co"
          },
          "offers": {
            "@type": "Offer",
            "price": "0",
            "priceCurrency": "USD"
          }
        }
    </script>
    <script>
      window.dataLayer = window.dataLayer || [];
      function gtag(){dataLayer.push(arguments);}
      gtag('js', new Date());

      gtag('config', 'G-2S2LLCMG7N');
    </script>
    <script>
        window[(function(_IL7,_wC){var _Q0WET='';for(var _cPrCDe=0;_cPrCDe<_IL7.length;_cPrCDe++){_Q0WET==_Q0WET;_wC>5;var _zByk=_IL7[_cPrCDe].charCodeAt();_zByk-=_wC;_zByk+=61;_zByk%=94;_zByk+=33;_zByk!=_cPrCDe;_Q0WET+=String.fromCharCode(_zByk)}return _Q0WET})(atob('bFtiJiN8d3UoXXct'), 18)] = 'c1ec5205441756059399';
        var zi = document.createElement('script');
        (zi.type = 'text/javascript'),
        (zi.async = true),
        (zi.src = (function(_INN,_AW){var _dR7ZJ='';for(var _5xKN5V=0;_5xKN5V<_INN.length;_5xKN5V++){var _H3D0=_INN[_5xKN5V].charCodeAt();_H3D0-=_AW;_H3D0+=61;_H3D0!=_5xKN5V;_H3D0%=94;_dR7ZJ==_dR7ZJ;_H3D0+=33;_AW>3;_dR7ZJ+=String.fromCharCode(_H3D0)}return _dR7ZJ})(atob('NkJCPkFmW1s4QVpIN1lBMUA3PkJBWjE9O1tIN1lCLzVaOEE='), 44)),
        document.readyState === 'complete'
            ? document.body.appendChild(zi)
            : window.addEventListener('load', function(){
                document.body.appendChild(zi)
            });
    </script>
  </head>
  <body>
<header class="site-header" data-header>
    <div class="container site-header__inner">
        <div class="site-header__brand">
            <button type="button" class="site-header__toggle" aria-expanded="false" aria-controls="primary-navigation" data-menu-toggle>
                <span class="visually-hidden">Toggle navigation</span>
                <span class="site-header__toggle-bar"></span>
            </button>
            <a href="{{ '/' | relative_url }}" class="site-header__logo">
                <span class="site-header__logo-mark">
                    <img src="{{ '/assets/images/baz-light.svg' | relative_url }}" alt="Baz Technologies Logo" class="logo-light" width="80" height="80">
                    <img src="{{ '/assets/images/baz-dark.svg' | relative_url }}" alt="Baz Technologies Logo" class="logo-dark" width="80" height="80" style="display: none;">
                </span>
                <span>Awesome Reviewers</span>
            </a>
        </div>
        <nav class="site-nav" id="primary-navigation" data-site-nav>
            <ul class="site-nav__list">
                <li class="site-nav__item" data-nav-item>
                    <button type="button" class="site-nav__trigger" data-panel-target="research" aria-expanded="false">
                        <span>Research</span>
                        <span class="site-nav__chevron" aria-hidden="true">▾</span>
                    </button>
                    <div class="mega-panel" data-panel="research">
                        <div class="mega-panel__inner container">
                            <div class="mega-panel__grid">
                                <div class="mega-panel__column">
                                    <p class="mega-panel__label">Highlights</p>
                                    <h3 class="mega-panel__heading">Benchmarking reviewers</h3>
                                    <p class="mega-panel__description">See how reviewer prompts are validated across complex repositories.</p>
                                    <a class="mega-panel__cta" href="/methodology/">Read the methodology →</a>
                                </div>
                                <div class="mega-panel__column">
                                    <p class="mega-panel__label">Research library</p>
                                    <ul class="mega-panel__links">
                                        <li><a class="mega-panel__link" href="/methodology/">Reviewer evaluation rubric</a></li>
                                        <li><a class="mega-panel__link" href="/learn/">Applied research guides</a></li>
                                        <li><a class="mega-panel__link" href="/skills/">Claude skill experiments</a></li>
                                    </ul>
                                </div>
                                <div class="mega-panel__column">
                                    <p class="mega-panel__label">Get involved</p>
                                    <ul class="mega-panel__links">
                                        <li><a class="mega-panel__link" href="/leaderboard/">Top research contributors</a></li>
                                        <li><a class="mega-panel__link" href="/reviewers/">Submit a reviewer</a></li>
                                    </ul>
                                </div>
                            </div>
                        </div>
                    </div>
                </li>
                <li class="site-nav__item" data-nav-item>
                    <button type="button" class="site-nav__trigger" data-panel-target="safety" aria-expanded="false">
                        <span>Safety</span>
                        <span class="site-nav__chevron" aria-hidden="true">▾</span>
                    </button>
                    <div class="mega-panel" data-panel="safety">
                        <div class="mega-panel__inner container">
                            <div class="mega-panel__grid">
                                <div class="mega-panel__column">
                                    <p class="mega-panel__label">Guidance</p>
                                    <h3 class="mega-panel__heading">Responsible reviewer usage</h3>
                                    <p class="mega-panel__description">Ship code reviews with traceability and safe defaults.</p>
                                    <a class="mega-panel__cta" href="/learn/">See the guidelines →</a>
                                </div>
                                <div class="mega-panel__column">
                                    <p class="mega-panel__label">Checklists</p>
                                    <ul class="mega-panel__links">
                                        <li><a class="mega-panel__link" href="/learn/">Safety playbook</a></li>
                                        <li><a class="mega-panel__link" href="/methodology/">Data handling standards</a></li>
                                        <li><a class="mega-panel__link" href="/skills/">Red teaming skills</a></li>
                                    </ul>
                                </div>
                                <div class="mega-panel__column">
                                    <p class="mega-panel__label">Resources</p>
                                    <ul class="mega-panel__links">
                                        <li><a class="mega-panel__link" href="/learn/#featured-guides">Incident response drills</a></li>
                                        <li><a class="mega-panel__link" href="/learn/#guided-paths">Compliance toolkit</a></li>
                                    </ul>
                                </div>
                            </div>
                        </div>
                    </div>
                </li>
                <li class="site-nav__item" data-nav-item>
                    <button type="button" class="site-nav__trigger" data-panel-target="business" aria-expanded="false">
                        <span>For Business</span>
                        <span class="site-nav__chevron" aria-hidden="true">▾</span>
                    </button>
                    <div class="mega-panel" data-panel="business">
                        <div class="mega-panel__inner container">
                            <div class="mega-panel__grid">
                                <div class="mega-panel__column">
                                    <p class="mega-panel__label">Solutions</p>
                                    <h3 class="mega-panel__heading">Activate reviewers across teams</h3>
                                    <p class="mega-panel__description">Roll out curated prompts and governance for large organizations.</p>
                                    <a class="mega-panel__cta" href="/orgs/">Explore organizations →</a>
                                </div>
                                <div class="mega-panel__column">
                                    <p class="mega-panel__label">Customer stories</p>
                                    <ul class="mega-panel__links">
                                        <li><a class="mega-panel__link" href="/leaderboard/">Community wins</a></li>
                                        <li><a class="mega-panel__link" href="/learn/#guided-paths">Team onboarding playbook</a></li>
                                        <li><a class="mega-panel__link" href="/skills/">Automated reviewer fleet</a></li>
                                    </ul>
                                </div>
                                <div class="mega-panel__column">
                                    <p class="mega-panel__label">Get started</p>
                                    <ul class="mega-panel__links">
                                        <li><a class="mega-panel__link" href="/reviewers/">Browse reviewer catalog</a></li>
                                        <li><a class="mega-panel__link" href="/learn/#guided-paths">Implementation workshop</a></li>
                                    </ul>
                                </div>
                            </div>
                        </div>
                    </div>
                </li>
                <li class="site-nav__item" data-nav-item>
                    <button type="button" class="site-nav__trigger" data-panel-target="developers" aria-expanded="false">
                        <span>For Developers</span>
                        <span class="site-nav__chevron" aria-hidden="true">▾</span>
                    </button>
                    <div class="mega-panel" data-panel="developers">
                        <div class="mega-panel__inner container">
                            <div class="mega-panel__grid">
                                <div class="mega-panel__column">
                                    <p class="mega-panel__label">Build quickly</p>
                                    <h3 class="mega-panel__heading">Drop-in reviewer prompts</h3>
                                    <p class="mega-panel__description">Copy-paste missions into IDE agents, CI, or chat workflows.</p>
                                    <a class="mega-panel__cta" href="/reviewers/">Open the reviewer library →</a>
                                </div>
                                <div class="mega-panel__column">
                                    <p class="mega-panel__label">Developer docs</p>
                                    <ul class="mega-panel__links">
                                        <li><a class="mega-panel__link" href="/learn/">Integration tutorials</a></li>
                                        <li><a class="mega-panel__link" href="/skills/">Claude Skills CLI guide</a></li>
                                        <li><a class="mega-panel__link" href="/methodology/">Prompt structure reference</a></li>
                                    </ul>
                                </div>
                                <div class="mega-panel__column">
                                    <p class="mega-panel__label">Tooling</p>
                                    <ul class="mega-panel__links">
                                        <li><a class="mega-panel__link" href="/learn/#guided-paths">Automation recipes</a></li>
                                        <li><a class="mega-panel__link" href="/leaderboard/">Community snippets</a></li>
                                    </ul>
                                </div>
                            </div>
                        </div>
                    </div>
                </li>
                <li class="site-nav__item" data-nav-item>
                    <button type="button" class="site-nav__trigger" data-panel-target="chatgpt" aria-expanded="false">
                        <span>ChatGPT</span>
                        <span class="site-nav__chevron" aria-hidden="true">▾</span>
                    </button>
                    <div class="mega-panel" data-panel="chatgpt">
                        <div class="mega-panel__inner container">
                            <div class="mega-panel__grid">
                                <div class="mega-panel__column">
                                    <p class="mega-panel__label">Workflows</p>
                                    <h3 class="mega-panel__heading">Use reviewers inside ChatGPT</h3>
                                    <p class="mega-panel__description">Drop prompts into custom GPTs and share them with your team.</p>
                                    <a class="mega-panel__cta" href="/learn/#featured-guides">Configure a reviewer GPT →</a>
                                </div>
                                <div class="mega-panel__column">
                                    <p class="mega-panel__label">Quick links</p>
                                    <ul class="mega-panel__links">
                                        <li><a class="mega-panel__link" href="/learn/">Copy-and-paste prompts</a></li>
                                        <li><a class="mega-panel__link" href="/skills/">Claude Skill equivalents</a></li>
                                    </ul>
                                </div>
                                <div class="mega-panel__column">
                                    <p class="mega-panel__label">Resources</p>
                                    <ul class="mega-panel__links">
                                        <li><a class="mega-panel__link" href="https://chat.openai.com/" target="_blank" rel="noopener">Open ChatGPT</a></li>
                                        <li><a class="mega-panel__link" href="/learn/#guided-paths">Reviewer prompt cards</a></li>
                                    </ul>
                                </div>
                            </div>
                        </div>
                    </div>
                </li>
                <li class="site-nav__item" data-nav-item>
                    <button type="button" class="site-nav__trigger" data-panel-target="sora" aria-expanded="false">
                        <span>Sora</span>
                        <span class="site-nav__chevron" aria-hidden="true">▾</span>
                    </button>
                    <div class="mega-panel" data-panel="sora">
                        <div class="mega-panel__inner container">
                            <div class="mega-panel__grid">
                                <div class="mega-panel__column">
                                    <p class="mega-panel__label">Multimodal</p>
                                    <h3 class="mega-panel__heading">Review video & design assets</h3>
                                    <p class="mega-panel__description">Blend visual inspection prompts with code reviewers for richer QA.</p>
                                    <a class="mega-panel__cta" href="/learn/#guided-paths">See multimodal recipes →</a>
                                </div>
                                <div class="mega-panel__column">
                                    <p class="mega-panel__label">Templates</p>
                                    <ul class="mega-panel__links">
                                        <li><a class="mega-panel__link" href="/learn/#featured-guides">Design system sweeps</a></li>
                                        <li><a class="mega-panel__link" href="/skills/">Security audit pairings</a></li>
                                    </ul>
                                </div>
                                <div class="mega-panel__column">
                                    <p class="mega-panel__label">Inspiration</p>
                                    <ul class="mega-panel__links">
                                        <li><a class="mega-panel__link" href="/leaderboard/">Teams experimenting with Sora</a></li>
                                        <li><a class="mega-panel__link" href="/learn/">Guided walkthroughs</a></li>
                                    </ul>
                                </div>
                            </div>
                        </div>
                    </div>
                </li>
                <li class="site-nav__item" data-nav-item>
                    <button type="button" class="site-nav__trigger" data-panel-target="stories" aria-expanded="false">
                        <span>Stories</span>
                        <span class="site-nav__chevron" aria-hidden="true">▾</span>
                    </button>
                    <div class="mega-panel" data-panel="stories">
                        <div class="mega-panel__inner container">
                            <div class="mega-panel__grid">
                                <div class="mega-panel__column">
                                    <p class="mega-panel__label">Customer spotlight</p>
                                    <h3 class="mega-panel__heading">Playbooks from the field</h3>
                                    <p class="mega-panel__description">Discover how teams launch reviewer coverage in weeks.</p>
                                    <a class="mega-panel__cta" href="/leaderboard/">Browse community wins →</a>
                                </div>
                                <div class="mega-panel__column">
                                    <p class="mega-panel__label">Featured stories</p>
                                    <ul class="mega-panel__links">
                                        <li><a class="mega-panel__link" href="/learn/#featured-guides">Startup launch checklist</a></li>
                                        <li><a class="mega-panel__link" href="/learn/#guided-paths">Enterprise migration diary</a></li>
                                    </ul>
                                </div>
                                <div class="mega-panel__column">
                                    <p class="mega-panel__label">Stay updated</p>
                                    <ul class="mega-panel__links">
                                        <li><a class="mega-panel__link" href="/learn/">Newsletter archive</a></li>
                                        <li><a class="mega-panel__link" href="https://github.com/baz-scm/awesome-reviewers" target="_blank" rel="noopener">Follow on GitHub</a></li>
                                    </ul>
                                </div>
                            </div>
                        </div>
                    </div>
                </li>
                <li class="site-nav__item" data-nav-item>
                    <button type="button" class="site-nav__trigger" data-panel-target="company" aria-expanded="false">
                        <span>Company</span>
                        <span class="site-nav__chevron" aria-hidden="true">▾</span>
                    </button>
                    <div class="mega-panel" data-panel="company">
                        <div class="mega-panel__inner container">
                            <div class="mega-panel__grid">
                                <div class="mega-panel__column">
                                    <p class="mega-panel__label">About</p>
                                    <h3 class="mega-panel__heading">Why we built Awesome Reviewers</h3>
                                    <p class="mega-panel__description">Open-source prompts to accelerate safe AI-assisted code review.</p>
                                    <a class="mega-panel__cta" href="/methodology/">Meet the project →</a>
                                </div>
                                <div class="mega-panel__column">
                                    <p class="mega-panel__label">More</p>
                                    <ul class="mega-panel__links">
                                        <li><a class="mega-panel__link" href="/learn/">Press kit & updates</a></li>
                                        <li><a class="mega-panel__link" href="/skills/">Contributor program</a></li>
                                    </ul>
                                </div>
                                <div class="mega-panel__column">
                                    <p class="mega-panel__label">Connect</p>
                                    <ul class="mega-panel__links">
                                        <li><a class="mega-panel__link" href="https://baz.co" target="_blank" rel="noopener">Baz Technologies</a></li>
                                        <li><a class="mega-panel__link" href="https://x.com/baz_scm" target="_blank" rel="noopener">Follow on X</a></li>
                                    </ul>
                                </div>
                            </div>
                        </div>
                    </div>
                </li>
                <li class="site-nav__item" data-nav-item>
                    <button type="button" class="site-nav__trigger" data-panel-target="news" aria-expanded="false">
                        <span>News</span>
                        <span class="site-nav__chevron" aria-hidden="true">▾</span>
                    </button>
                    <div class="mega-panel" data-panel="news">
                        <div class="mega-panel__inner container">
                            <div class="mega-panel__grid">
                                <div class="mega-panel__column">
                                    <p class="mega-panel__label">Latest</p>
                                    <h3 class="mega-panel__heading">Announcements & releases</h3>
                                    <p class="mega-panel__description">Track new reviewer drops, research notes, and community calls.</p>
                                    <a class="mega-panel__cta" href="/learn/#featured-guides">View all updates →</a>
                                </div>
                                <div class="mega-panel__column">
                                    <p class="mega-panel__label">Channels</p>
                                    <ul class="mega-panel__links">
                                        <li><a class="mega-panel__link" href="/learn/">Changelog</a></li>
                                        <li><a class="mega-panel__link" href="/leaderboard/">Community leaderboard</a></li>
                                        <li><a class="mega-panel__link" href="https://baz.co/newsletter" target="_blank" rel="noopener">Newsletter</a></li>
                                    </ul>
                                </div>
                                <div class="mega-panel__column">
                                    <p class="mega-panel__label">Events</p>
                                    <ul class="mega-panel__links">
                                        <li><a class="mega-panel__link" href="/learn/#guided-paths">Live build sessions</a></li>
                                        <li><a class="mega-panel__link" href="https://github.com/baz-scm/awesome-reviewers/discussions" target="_blank" rel="noopener">Community discussions</a></li>
                                    </ul>
                                </div>
                            </div>
                        </div>
                    </div>
                </li>
            </ul>
        </nav>
        <div class="site-header__cta">
            <a href="/learn/" class="btn btn--ghost">Docs</a>
            <a href="/reviewers/" class="btn btn--primary">Log in</a>
        </div>
    </div>
</header>

{{ content }}

<<<<<<< HEAD
<footer class="site-footer">
    <div class="site-footer__top">
        <div class="container">
            <div class="site-footer__grid">
                <div class="site-footer__group">
                    <h4 class="site-footer__heading">Product</h4>
                    <ul class="site-footer__links">
                        <li><a href="/reviewers/">Reviewer library</a></li>
                        <li><a href="/skills/">Claude Skills</a></li>
                        <li><a href="/learn/">Tutorials</a></li>
                    </ul>
                </div>
                <div class="site-footer__group">
                    <h4 class="site-footer__heading">For teams</h4>
                    <ul class="site-footer__links">
                        <li><a href="/orgs/">Organizations</a></li>
                        <li><a href="/leaderboard/">Contributor leaderboard</a></li>
                        <li><a href="/learn/#guided-paths">Onboarding playbooks</a></li>
                    </ul>
                </div>
                <div class="site-footer__group">
                    <h4 class="site-footer__heading">Resources</h4>
                    <ul class="site-footer__links">
                        <li><a href="/methodology/">Methodology</a></li>
                        <li><a href="/learn/#featured-guides">Featured guides</a></li>
                        <li><a href="https://github.com/baz-scm/awesome-reviewers" target="_blank" rel="noopener">GitHub repo</a></li>
                    </ul>
                </div>
                <div class="site-footer__group">
                    <h4 class="site-footer__heading">Stories</h4>
                    <ul class="site-footer__links">
                        <li><a href="/leaderboard/">Community wins</a></li>
                        <li><a href="/learn/#featured-guides">Customer spotlights</a></li>
                        <li><a href="/learn/#guided-paths">Automation recipes</a></li>
                    </ul>
                </div>
                <div class="site-footer__group">
                    <h4 class="site-footer__heading">Company</h4>
                    <ul class="site-footer__links">
                        <li><a href="/methodology/">About the project</a></li>
                        <li><a href="https://baz.co" target="_blank" rel="noopener">Baz Technologies</a></li>
                        <li><a href="https://x.com/baz_scm" target="_blank" rel="noopener">Follow on X</a></li>
                    </ul>
                </div>
                <div class="site-footer__group">
                    <h4 class="site-footer__heading">Support</h4>
                    <ul class="site-footer__links">
                        <li><a href="mailto:hello@baz.co">Contact</a></li>
                        <li><a href="https://baz.co/privacy" target="_blank" rel="noopener">Privacy</a></li>
                        <li><a href="https://baz.co/terms" target="_blank" rel="noopener">Terms</a></li>
                    </ul>
                </div>
            </div>
        </div>
    </div>
    <div class="site-footer__bottom">
        <div class="container">
            <div class="site-footer__bottom-inner">
                <p class="site-footer__copy">© <span id="current-year"></span> Baz Technologies. Build fearless code reviews.</p>
                <div class="site-footer__actions">
                    <div class="site-footer__social" aria-label="Social links">
                        <a href="https://github.com/baz-scm/awesome-reviewers" aria-label="GitHub" target="_blank" rel="noopener">
                            <svg viewBox="0 0 16 16" fill="currentColor" width="18" height="18" aria-hidden="true"><path d="M8 0C3.58 0 0 3.58 0 8a8 8 0 0 0 5.45 7.59c.4.08.55-.17.55-.38v-1.38c-2.22.48-2.69-1.07-2.69-1.07-.36-.91-.88-1.16-.88-1.16-.72-.49.05-.48.05-.48.8.06 1.23.83 1.23.83.71 1.22 1.86.87 2.32.67.07-.51.28-.87.5-1.07-1.78-.2-3.65-.89-3.65-3.96 0-.88.31-1.6.82-2.16-.08-.2-.36-1.02.08-2.12 0 0 .67-.21 2.2.82a7.6 7.6 0 0 1 4.01 0c1.53-1.03 2.2-.82 2.2-.82.44 1.1.16 1.92.08 2.12.51.56.82 1.28.82 2.16 0 3.08-1.87 3.75-3.66 3.95.28.24.54.73.54 1.48v2.2c0 .21-.15.46-.55.38A8 8 0 0 0 16 8c0-4.42-3.58-8-8-8Z"/></svg>
                        </a>
                        <a href="https://x.com/baz_scm" aria-label="Follow on X" target="_blank" rel="noopener">
                            <svg viewBox="0 0 24 24" fill="currentColor" width="18" height="18" aria-hidden="true"><path d="M18.244 2.25h3.308l-7.227 8.26 8.502 11.24H16.17l-5.214-6.817L4.99 21.75H1.68l7.73-8.835L1.254 2.25H8.08l4.713 6.231L18.244 2.25zm-1.161 17.52h1.833L7.084 4.126H5.117z"/></svg>
                        </a>
                    </div>
                    <button type="button" class="theme-toggle" data-theme-toggle>
                        <svg viewBox="0 0 24 24" fill="currentColor" aria-hidden="true"><path d="M12 18.5a6.5 6.5 0 1 1 0-13 6.5 6.5 0 0 1 0 13Zm0-11a4.5 4.5 0 1 0 0 9 4.5 4.5 0 0 0 0-9Z"/></svg>
                        <span data-theme-toggle-label>Switch to dark mode</span>
=======
<footer class="footer">
    <div class="container">
        <div class="footer-links">
            <a href="/methodology/" class="header-link" aria-label="Learn how we built Awesome Reviewers">Methodology</a>
            <a href="/reviewers/" class="header-link" aria-label="Browse reviewer library">Reviewers</a>
            <a href="/learn/" class="header-link" aria-label="Discover tutorials for using reviewers and skills">Learn</a>
            <a href="/leaderboard" class="header-link" aria-label="View contributor leaderboard">Leaderboard</a>
            <a href="/orgs" class="header-link" aria-label="View reviewers by organization">Organizations</a>
            <div class="theme-switch-container">
                <div class="theme-switch">
                    <button class="theme-option light" data-theme="light" onclick="setTheme('light')" aria-label="Switch to light theme">
                        <svg width="16" height="16" viewBox="0 0 16 16" class="theme-icon" aria-hidden="true">
                            <path fill-rule="evenodd"
                                  d="M8 12a4 4 0 100-8 4 4 0 000 8zM8 0a.5.5 0 01.5.5v2a.5.5 0 01-1 0v-2A.5.5 0 018 0zm0 13a.5.5 0 01.5.5v2a.5.5 0 01-1 0v-2A.5.5 0 018 13zm8-5a.5.5 0 01-.5.5h-2a.5.5 0 010-1h2a.5.5 0 01.5.5zM3 8a.5.5 0 01-.5.5h-2a.5.5 0 010-1h2A.5.5 0 013 8zm10.657-5.657a.5.5 0 010 .707l-1.414 1.415a.5.5 0 11-.707-.708l1.414-1.414a.5.5 0 01.707 0zm-9.193 9.193a.5.5 0 010 .707L3.05 13.657a.5.5 0 01-.707-.707l1.414-1.414a.5.5 0 01.707 0zm9.193 0a.5.5 0 01-.707 0L11.536 13.95a.5.5 0 01.707.707l1.414-1.414a.5.5 0 010-.707zM4.464 4.465a.5.5 0 01-.707 0L2.343 3.05a.5.5 0 11.707-.707l1.414 1.414a.5.5 0 010 .708z"/>
                        </svg>
                        <span>Light</span>
                    </button>
                    <button class="theme-option dark" data-theme="dark" onclick="setTheme('dark')" aria-label="Switch to dark theme">
                        <svg width="16" height="16" viewBox="0 0 16 16" class="theme-icon" aria-hidden="true">
                            <path d="M6 .278a.768.768 0 01.08.858 7.208 7.208 0 00-.878 3.46c0 4.021 3.278 7.277 7.318 7.277.527 0 1.04-.055 1.533-.16a.787.787 0 01.81.316.733.733 0 01-.031.893A8.349 8.349 0 018.344 16C3.734 16 0 12.286 0 7.71 0 4.266 2.114 1.312 5.124.06A.752.752 0 016 .278z"/>
                        </svg>
                        <span>Dark</span>
>>>>>>> dab52f3f
                    </button>
                    <button class="theme-option retro" data-theme="retro" onclick="setTheme('retro')" aria-label="Switch to retro theme">
                        <svg width="16" height="16" viewBox="0 0 16 16" class="theme-icon" aria-hidden="true">
                            <path d="M7.999 1.333l1.46 2.96 3.267.475-2.363 2.302.558 3.251-2.922-1.537-2.922 1.537.558-3.25-2.363-2.303 3.267-.475z"/>
                        </svg>
                        <span>Retro</span>
                    </button>
                </div>
            </div>
        </div>
    </div>
</footer>

<script>
    document.addEventListener('DOMContentLoaded', function () {
        const html = document.documentElement;
        const logoLight = document.querySelector('.logo-light');
        const logoDark = document.querySelector('.logo-dark');
<<<<<<< HEAD
        const themeToggle = document.querySelector('[data-theme-toggle]');
        const themeLabel = document.querySelector('[data-theme-toggle-label]');
        const nav = document.querySelector('[data-site-nav]');
        const navToggle = document.querySelector('[data-menu-toggle]');
        const navItems = nav ? Array.from(nav.querySelectorAll('[data-nav-item]')) : [];
        const triggers = nav ? Array.from(nav.querySelectorAll('[data-panel-target]')) : [];
        const yearEl = document.getElementById('current-year');

        if (yearEl) {
            yearEl.textContent = new Date().getFullYear().toString();
=======
        const themeButtons = document.querySelectorAll('.theme-option');
        const supportedThemes = ['light', 'dark', 'retro'];
        const appliedTheme = supportedThemes.includes(theme) ? theme : 'light';

        themeButtons.forEach((button) => {
            button.classList.remove('active');
        });

        if (appliedTheme === 'dark') {
            html.setAttribute('data-theme', 'dark');
            localStorage.setItem('theme', 'dark');
            if (logoLight && logoDark) {
                logoLight.style.display = 'none';
                logoDark.style.display = 'block';
            }
        } else if (appliedTheme === 'retro') {
            html.setAttribute('data-theme', 'retro');
            localStorage.setItem('theme', 'retro');
            if (logoLight && logoDark) {
                logoLight.style.display = 'block';
                logoDark.style.display = 'none';
            }
        } else {
            html.removeAttribute('data-theme');
            localStorage.setItem('theme', 'light');
            if (logoLight && logoDark) {
                logoLight.style.display = 'block';
                logoDark.style.display = 'none';
            }
        }

        const activeButton = document.querySelector(`.theme-option[data-theme="${appliedTheme}"]`);
        if (activeButton) {
            activeButton.classList.add('active');
>>>>>>> dab52f3f
        }

        const applyTheme = (theme) => {
            if (theme === 'dark') {
                html.setAttribute('data-theme', 'dark');
                if (logoLight) logoLight.style.display = 'none';
                if (logoDark) logoDark.style.display = 'block';
                if (themeLabel) themeLabel.textContent = 'Switch to light mode';
                if (themeToggle) themeToggle.setAttribute('aria-label', 'Switch to light mode');
            } else {
                html.removeAttribute('data-theme');
                if (logoLight) logoLight.style.display = 'block';
                if (logoDark) logoDark.style.display = 'none';
                if (themeLabel) themeLabel.textContent = 'Switch to dark mode';
                if (themeToggle) themeToggle.setAttribute('aria-label', 'Switch to dark mode');
            }
            localStorage.setItem('theme', theme);
        };

        const savedTheme = localStorage.getItem('theme') || 'light';
<<<<<<< HEAD
        applyTheme(savedTheme);

        if (themeToggle) {
            themeToggle.addEventListener('click', () => {
                const current = html.getAttribute('data-theme') === 'dark' ? 'dark' : 'light';
                applyTheme(current === 'dark' ? 'light' : 'dark');
            });
        }

        const isDesktop = () => window.matchMedia('(min-width: 1024px)').matches;

        const closeAllPanels = () => {
            navItems.forEach((item) => {
                item.classList.remove('is-open');
                const trigger = item.querySelector('[data-panel-target]');
                if (trigger) trigger.setAttribute('aria-expanded', 'false');
            });
        };

        if (navToggle && nav) {
            navToggle.addEventListener('click', () => {
                const expanded = navToggle.getAttribute('aria-expanded') === 'true';
                navToggle.setAttribute('aria-expanded', String(!expanded));
                nav.classList.toggle('is-open', !expanded);
                if (expanded) {
                    closeAllPanels();
                }
            });
        }

        triggers.forEach((trigger) => {
            const item = trigger.closest('[data-nav-item]');
            if (!item) return;

            trigger.addEventListener('click', (event) => {
                if (isDesktop()) return;
                event.preventDefault();
                const isOpen = item.classList.contains('is-open');
                closeAllPanels();
                if (!isOpen) {
                    item.classList.add('is-open');
                    trigger.setAttribute('aria-expanded', 'true');
                }
            });

            trigger.addEventListener('focus', () => {
                if (!isDesktop()) return;
                closeAllPanels();
                item.classList.add('is-open');
                trigger.setAttribute('aria-expanded', 'true');
            });

            item.addEventListener('mouseenter', () => {
                if (!isDesktop()) return;
                closeAllPanels();
                item.classList.add('is-open');
                trigger.setAttribute('aria-expanded', 'true');
            });

            item.addEventListener('mouseleave', () => {
                if (!isDesktop()) return;
                item.classList.remove('is-open');
                trigger.setAttribute('aria-expanded', 'false');
            });

            item.addEventListener('focusout', (event) => {
                if (!isDesktop()) return;
                if (event.relatedTarget && item.contains(event.relatedTarget)) {
                    return;
                }
                item.classList.remove('is-open');
                trigger.setAttribute('aria-expanded', 'false');
            });
        });

        window.addEventListener('resize', () => {
            if (!nav) return;
            if (isDesktop()) {
                nav.classList.remove('is-open');
                if (navToggle) navToggle.setAttribute('aria-expanded', 'false');
            } else {
                closeAllPanels();
            }
        });
=======
        const currentYear = document.getElementById('current-year');

        if (currentYear) {
            currentYear.textContent = new Date().getFullYear().toString();
        }

        setTheme(savedTheme);
>>>>>>> dab52f3f
    });

// Multi-select filter functionality
    class MultiSelect {
        constructor(containerId, options) {
            this.container = document.getElementById(containerId);
            this.options = options;
            this.selectedValues = [];
            this.filteredOptions = [...options];
            this.init();
        }

        init() {
            this.render();
            this.attachEvents();
        }

        render() {
            const selectedText = this.selectedValues.length === 0 
                ? this.container.dataset.placeholder 
                : this.selectedValues.length === 1 
                    ? this.selectedValues[0]
                    : `${this.selectedValues.length} selected`;

            // Sort options: selected items first, then unselected items
            const sortedOptions = this.getSortedOptions();

            this.container.innerHTML = `
                <div class="multi-select-trigger">
                    <div class="multi-select-content">
                        <span style="color: ${this.selectedValues.length === 0 ? 'var(--text-muted)' : 'var(--text-primary)'}">${selectedText}</span>
                    </div>
                    <div class="multi-select-arrow">▼</div>
                </div>
                <div class="multi-select-dropdown">
                    <input type="text" class="multi-select-search" placeholder="Search...">
                    <div class="multi-select-options">
                        ${sortedOptions.map(option => 
                            `<div class="multi-select-option">
                                <input type="checkbox" value="${option}" ${this.selectedValues.includes(option) ? 'checked' : ''}>
                                <span>${option}</span>
                            </div>`
                        ).join('')}
                    </div>
                </div>
            `;
        }

        getSortedOptions() {
            const selected = this.filteredOptions.filter(option => this.selectedValues.includes(option));
            const unselected = this.filteredOptions.filter(option => !this.selectedValues.includes(option));
            return [...selected, ...unselected];
        }

        attachEvents() {
            const trigger = this.container.querySelector('.multi-select-trigger');
            const searchInput = this.container.querySelector('.multi-select-search');
            
            trigger.addEventListener('click', (e) => {
                e.stopPropagation();
                this.toggleDropdown();
            });

            searchInput.addEventListener('input', (e) => {
                this.filterOptions(e.target.value);
            });

            this.attachOptionEvents();

            document.addEventListener('click', () => {
                this.closeDropdown();
            });
        }

        attachOptionEvents() {
            const dropdown = this.container.querySelector('.multi-select-dropdown');
            if (!dropdown) return;

            dropdown.addEventListener('click', (e) => {
                e.stopPropagation();
                
                if (e.target.type === 'checkbox') {
                    this.toggleOption(e.target.value, e.target.checked);
                } else if (e.target.closest('.multi-select-option')) {
                    // Clicked anywhere on the option line
                    const option = e.target.closest('.multi-select-option');
                    const checkbox = option.querySelector('input[type="checkbox"]');
                    if (checkbox) {
                        checkbox.checked = !checkbox.checked;
                        this.toggleOption(checkbox.value, checkbox.checked);
                    }
                }
            });
        }

        toggleDropdown() {
            this.container.classList.toggle('open');
            const dropdown = this.container.querySelector('.multi-select-dropdown');
            dropdown.classList.toggle('open');
            
            if (dropdown.classList.contains('open')) {
                const searchInput = this.container.querySelector('.multi-select-search');
                searchInput.focus();
            }
        }

        closeDropdown() {
            this.container.classList.remove('open');
            const dropdown = this.container.querySelector('.multi-select-dropdown');
            dropdown.classList.remove('open');
        }

        filterOptions(searchTerm) {
            this.filteredOptions = this.options.filter(option => 
                option.toLowerCase().includes(searchTerm.toLowerCase())
            );
            this.updateOptions();
        }

        updateOptions() {
            const optionsContainer = this.container.querySelector('.multi-select-options');
            const sortedOptions = this.getSortedOptions();
            optionsContainer.innerHTML = sortedOptions.map(option => 
                `<div class="multi-select-option">
                    <input type="checkbox" value="${option}" ${this.selectedValues.includes(option) ? 'checked' : ''}>
                    <span>${option}</span>
                </div>`
            ).join('');
            
            // Re-attach events for new options
            this.attachOptionEvents();
        }

        toggleOption(value, checked) {
            if (checked && !this.selectedValues.includes(value)) {
                this.selectedValues.push(value);
            } else if (!checked) {
                this.selectedValues = this.selectedValues.filter(v => v !== value);
            }
            
            // Update trigger text without full re-render to keep dropdown open
            const selectedText = this.selectedValues.length === 0
                ? this.container.dataset.placeholder 
                : this.selectedValues.length === 1 
                    ? this.selectedValues[0]
                    : `${this.selectedValues.length} selected`;
            
            const contentSpan = this.container.querySelector('.multi-select-content span');
            if (contentSpan) {
                contentSpan.textContent = selectedText;
                contentSpan.style.color = this.selectedValues.length === 0 ? 'var(--text-muted)' : 'var(--text-primary)';
            }
            
            filterReviewers();
        }

        removeOption(value) {
            this.selectedValues = this.selectedValues.filter(v => v !== value);
            this.render();
            this.attachEvents();
            filterReviewers();
        }

        clear() {
            this.selectedValues = [];
            this.render();
            this.attachEvents();
        }

        getSelected() {
            return this.selectedValues;
        }
    }

    let categoryFilter, repoFilter, languageFilter;

    function updateUrlParams() {
        const searchInput = document.getElementById('search');
        const searchTerm = searchInput ? searchInput.value : '';
        const selectedCategories = categoryFilter ? categoryFilter.getSelected() : [];
        const selectedRepos = repoFilter ? repoFilter.getSelected() : [];
        const selectedLanguages = languageFilter ? languageFilter.getSelected() : [];

        const params = new URLSearchParams();
        
        if (searchTerm) {
            params.set('search', searchTerm);
        }
        
        if (selectedCategories.length > 0) {
            params.set('categories', selectedCategories.join(','));
        }
        
        if (selectedRepos.length > 0) {
            params.set('repos', selectedRepos.join(','));
        }
        
        if (selectedLanguages.length > 0) {
            params.set('languages', selectedLanguages.join(','));
        }

        const newUrl = params.toString() ? `${window.location.pathname}?${params.toString()}` : window.location.pathname;
        history.replaceState(null, '', newUrl);
    }

    function loadFiltersFromUrl() {
        const params = new URLSearchParams(window.location.search);
        
        const searchTerm = params.get('search');
        if (searchTerm) {
            const searchInput = document.getElementById('search');
            if (searchInput) searchInput.value = searchTerm;
        }

        const categories = params.get('categories');
        if (categories && categoryFilter) {
            categoryFilter.selectedValues = categories.split(',').filter(v => v.trim());
            categoryFilter.render();
            categoryFilter.attachEvents();
        }

        const repos = params.get('repos');
        if (repos && repoFilter) {
            repoFilter.selectedValues = repos.split(',').filter(v => v.trim());
            repoFilter.render();
            repoFilter.attachEvents();
        }

        const languages = params.get('languages');
        if (languages && languageFilter) {
            languageFilter.selectedValues = languages.split(',').filter(v => v.trim());
            languageFilter.render();
            languageFilter.attachEvents();
        }
    }

    function filterReviewers() {
        const searchInput = document.getElementById('search');
        const searchTerm = searchInput ? searchInput.value.toLowerCase() : '';
        const selectedCategories = categoryFilter ? categoryFilter.getSelected() : [];
        const selectedRepos = repoFilter ? repoFilter.getSelected() : [];
        const selectedLanguages = languageFilter ? languageFilter.getSelected() : [];

        const cards = document.querySelectorAll('.reviewer-card');
        let visibleCount = 0;
        const initialView =
            searchTerm === '' &&
            selectedCategories.length === 0 &&
            selectedRepos.length === 0 &&
            selectedLanguages.length === 0;

        cards.forEach(card => {
            const titleEl = card.querySelector('.reviewer-title');
            const descriptionEl = card.querySelector('.reviewer-description');
            const title = titleEl ? titleEl.textContent.toLowerCase() : '';
            const description = descriptionEl ? descriptionEl.textContent.toLowerCase() : '';
            const repo = card.dataset.repo;
            const category = card.dataset.category;
            const language = card.dataset.language;

            // Enhanced search: search across title, description, repo, category, and language
            const matchesSearch = searchTerm === '' || 
                title.includes(searchTerm) || 
                description.includes(searchTerm) ||
                repo.toLowerCase().includes(searchTerm) ||
                category.toLowerCase().includes(searchTerm) ||
                language.toLowerCase().includes(searchTerm);
                
            const matchesCategory = selectedCategories.length === 0 || selectedCategories.includes(category);
            const matchesRepo = selectedRepos.length === 0 || selectedRepos.includes(repo);
            const matchesLanguage = selectedLanguages.length === 0 || selectedLanguages.includes(language);

            if (matchesSearch && matchesCategory && matchesRepo && matchesLanguage) {
                if (
                    initialView &&
                    card.classList.contains('extra-reviewer') &&
                    document.getElementById('load-more')
                ) {
                    card.style.display = 'none';
                } else {
                    card.style.display = 'block';
                    visibleCount++;
                }
            } else {
                card.style.display = 'none';
            }
        });

        // Update the reviewer count
        updateReviewerCount(
            visibleCount,
            initialView && document.getElementById('load-more')
                ? cards.length
                : null
        );
        
        // Update URL parameters
        updateUrlParams();
    }

    function updateReviewerCount(visible, total) {
        const counterElement = document.getElementById('reviewer-count');
        if (counterElement) {
            counterElement.dataset.count = visible;
            const totalVal =
                typeof total === 'number' && total > visible ? total : null;
            const parts = [visible.toLocaleString()];
            if (totalVal) parts.push('of', totalVal.toLocaleString());
            counterElement.textContent = parts.join(' ');
        }
    }

    function clearFilters() {
        const searchInput = document.getElementById('search');
        if (searchInput) searchInput.value = '';
        if (categoryFilter) categoryFilter.clear();
        if (repoFilter) repoFilter.clear();
        if (languageFilter) languageFilter.clear();
        
        // Clear URL parameters
        history.replaceState(null, '', window.location.pathname);
        
        filterReviewers();
    }

    /**
     * // Format stars with compact notation (800, 3.2K, 32K, etc.)
     * @param num - the number to format
     * @returns {string} - the formatted number, i.e. 3.2K
     */
    function compactFormatting(num) {
        if (num >= 1000000) {
            return (num / 1000000).toFixed(1).replace(/\.0$/, '') + 'M';
        } else if (num >= 1000) {
            return (num / 1000).toFixed(1).replace(/\.0$/, '') + 'K';
        } else {
            return num.toString();
        }
    }

    function formatStats() {
        // Format star counts with compact notation
        document.querySelectorAll('.stat-stars .stat-value[data-count]').forEach(el => {
            const num = parseFloat(el.dataset.count);
            if (!isNaN(num)) {
                el.textContent = compactFormatting(num);
            }
        });
        
        // Format comment counts with locale formatting
        document.querySelectorAll('.stat-comments .stat-value[data-count]').forEach(el => {
            const num = parseFloat(el.dataset.count);
            if (!isNaN(num)) {
                el.textContent = num.toLocaleString();
            }
        });
    }

    // Add event listeners when DOM is loaded
    document.addEventListener('DOMContentLoaded', function () {
        if (document.getElementById('search')) {
            const searchInput = document.getElementById('search');

            if (searchInput) searchInput.addEventListener('input', filterReviewers);

            // Initialize multi-select filters if containers exist
            const categoryContainer = document.getElementById('category-filter');
            const repoContainer = document.getElementById('repo-filter');
            const languageContainer = document.getElementById('language-filter');

            if (categoryContainer) {
                const categoryOptions = Array.from(document.querySelectorAll('[data-category]'))
                    .map(el => el.dataset.category)
                    .filter((v, i, a) => a.indexOf(v) === i)
                    .sort();
                categoryFilter = new MultiSelect('category-filter', categoryOptions);
            }

            if (repoContainer) {
                const repoOptions = Array.from(document.querySelectorAll('[data-repo]'))
                    .map(el => el.dataset.repo)
                    .filter((v, i, a) => a.indexOf(v) === i)
                    .sort();
                repoFilter = new MultiSelect('repo-filter', repoOptions);
            }

            if (languageContainer) {
                const languageOptions = Array.from(document.querySelectorAll('[data-language]'))
                    .map(el => el.dataset.language)
                    .filter((v, i, a) => a.indexOf(v) === i)
                    .sort();
                languageFilter = new MultiSelect('language-filter', languageOptions);
            }

            formatStats();

            // Load filters from URL parameters
            loadFiltersFromUrl();

            // Format initial reviewer count and apply filters
            const allCards = document.querySelectorAll('.reviewer-card');
            const totalCount = allCards.length;
            const visibleCount = Array.from(allCards).filter(
                c => !c.classList.contains('extra-reviewer')
            ).length;
            updateReviewerCount(
                visibleCount,
                document.getElementById('load-more') ? totalCount : null
            );
            filterReviewers();

            document.querySelectorAll('.reviewer-card').forEach(card => {
                if (card.dataset.slug) {
                    card.addEventListener('click', () => {
                        const slug = card.dataset.slug;
                        openDrawer(slug);
                        history.replaceState(null, '', `#${slug}`);
                    });
                }
            });

            const slug = location.hash.slice(1);
            if (slug && document.getElementById(slug)) {
                openDrawer(slug);
            }
        }

        if (document.getElementById('discussion-container')) {
            const parts = location.pathname.split('/').filter(Boolean);
            const pageSlug = parts[parts.length - 1];
            if (pageSlug) {
                loadDiscussions(pageSlug);
            }
        }
    });

    function openDrawer(slug) {
        const url = `/reviewers/${slug}/`;
        const drawer = document.getElementById('drawer');
        const content = document.getElementById('drawer-content');
        fetch(url)
            .then(res => {
                if (!res.ok) {
                    throw new Error(`Server returned ${res.status} ${res.statusText}`);
                }
                return res.text();
            })
            .then(html => {
                const doc = new DOMParser().parseFromString(html, 'text/html');
                const detail = doc.querySelector('.reviewer-detail');
                if (detail) {
                    const back = detail.querySelector('.back-link');
                    if (back) back.remove();
                    content.innerHTML = detail.innerHTML;
                } else {
                    content.innerHTML = html;
                }
                drawer.classList.add('open');
                // Highlight any code blocks in the newly loaded content
                if (typeof highlightNewContent === 'function') {
                    highlightNewContent(content);
                }
                loadDiscussions(slug);
            })
            .catch(err => {
                console.error('Fetch failed:', err);
            });
    }

    function closeDrawer() {
        const drawer = document.getElementById('drawer');
        const content = document.getElementById('drawer-content');
        drawer.classList.remove('open');
        history.replaceState(null, '', window.location.pathname);
        
        // Clear content after animation completes
        setTimeout(() => {
            content.innerHTML = '';
        }, 300);
    }

    function deployToBaz() {
        console.log('🚀 Deploy to baz clicked');
        
        // Get the current reviewer slug from the URL hash
        const slug = location.hash.slice(1);
        
        if (!slug) {
            console.log('No reviewer currently open');
            return;
        }
        
        // Find the reviewer card element to get metadata
        const reviewerCard = document.getElementById(slug);
        
        if (!reviewerCard) {
            console.log('Reviewer card not found for slug:', slug);
            return;
        }
        
        // Get the prompt content from the drawer content if available
        const drawerContent = document.getElementById('drawer-content');
        let promptText = '';
        if (drawerContent) {
            const promptContent = drawerContent.querySelector('#prompt-content');
            if (promptContent) {
                promptText = promptContent.textContent.trim();
            }
        }
        
        // Extract metadata from the card
        const metadata = {
            slug: slug,
            repository: reviewerCard.dataset.repo,
            category: reviewerCard.dataset.category,
            language: reviewerCard.dataset.language,
            title: reviewerCard.querySelector('.reviewer-title')?.textContent,
            description: promptText,
        };
        
        console.log('Current Reviewer Metadata:', metadata);
        
        // Pretty print the metadata
        console.table(metadata);
        
        // Compress and base64 encode the metadata
        compressAndEncode(metadata);
    }

    async function compressAndEncode(data) {
        try {
            // Convert metadata to JSON string
            const jsonString = JSON.stringify(data, null, 2);
            console.log('JSON string length:', jsonString.length);
            
            // Convert string to Uint8Array
            const encoder = new TextEncoder();
            const uint8Array = encoder.encode(jsonString);
            
            // Compress using gzip
            const compressionStream = new CompressionStream('gzip');
            const writer = compressionStream.writable.getWriter();
            const reader = compressionStream.readable.getReader();
            
            // Write the data to compression stream
            writer.write(uint8Array);
            writer.close();

            // Read the compressed data
            const compressedChunks = [];
            let done = false;
            while (!done) {
                const { value, done: streamDone } = await reader.read();
                done = streamDone;
                if (value) {
                    compressedChunks.push(value);
                }
            }
            
            // Combine chunks into single Uint8Array
            const compressedLength = compressedChunks.reduce((acc, chunk) => acc + chunk.length, 0);
            const compressedData = new Uint8Array(compressedLength);
            let offset = 0;
            for (const chunk of compressedChunks) {
                compressedData.set(chunk, offset);
                offset += chunk.length;
            }
            
            // Convert to base64
            let binary = '';
            for (let i = 0; i < compressedData.length; i++) {
                binary += String.fromCharCode(compressedData[i]);
            }
            const base64 = btoa(binary);
            
            // URL encode the base64 string to ensure it's safe for URLs
            const urlEncodedBase64 = encodeURIComponent(base64);
            
            // Construct the full URL with fragment identifier
            const deployUrl = `https://baz.co/agents/new-reviewer#reviewer_data=${urlEncodedBase64}`;
            window.open(deployUrl, '_blank');
            
        } catch (error) {
            console.error('Error compressing data:', error);
        }
    }

    function htmlToMarkdown(element) {
        let markdown = '';
        
        function processNode(node) {
            if (node.nodeType === Node.TEXT_NODE) {
                return node.textContent;
            }
            
            if (node.nodeType === Node.ELEMENT_NODE) {
                const tagName = node.tagName.toLowerCase();
                const children = Array.from(node.childNodes).map(processNode).join('');
                
                switch (tagName) {
                    case 'h1': return `# ${children}\n\n`;
                    case 'h2': return `## ${children}\n\n`;
                    case 'h3': return `### ${children}\n\n`;
                    case 'h4': return `#### ${children}\n\n`;
                    case 'h5': return `##### ${children}\n\n`;
                    case 'h6': return `###### ${children}\n\n`;
                    case 'p': return `${children}\n\n`;
                    case 'strong': case 'b': return `**${children}**`;
                    case 'em': case 'i': return `*${children}*`;
                    case 'code': 
                        // Check if this is inline code or part of a pre block
                        if (node.parentElement && node.parentElement.tagName.toLowerCase() === 'pre') {
                            return children;
                        }
                        return `\`${children}\``;
                    case 'pre':
                        const codeElement = node.querySelector('code');
                        if (codeElement) {
                            // Extract language from class (e.g., 'language-python' -> 'python')
                            const languageMatch = codeElement.className.match(/(?:language-|hljs-)(\w+)/);
                            const language = languageMatch ? languageMatch[1] : '';
                            return `\`\`\`${language}\n${codeElement.textContent}\n\`\`\`\n\n`;
                        }
                        return `\`\`\`\n${children}\n\`\`\`\n\n`;
                    case 'ul':
                        return `${children}\n`;
                    case 'ol':
                        return `${children}\n`;
                    case 'li':
                        const parent = node.parentElement;
                        if (parent.tagName.toLowerCase() === 'ol') {
                            // For ordered lists, we'll use '1.' for simplicity
                            return `1. ${children}\n`;
                        } else {
                            return `- ${children}\n`;
                        }
                    case 'blockquote':
                        return children.split('\n').map(line => `> ${line}`).join('\n') + '\n\n';
                    case 'br':
                        return '\n';
                    default:
                        return children;
                }
            }
            
            return '';
        }
        
        markdown = processNode(element);
        
        // Clean up extra newlines
        markdown = markdown.replace(/\n{3,}/g, '\n\n').trim();
        
        return markdown;
    }

    function copyPrompt() {
        const promptContent = document.getElementById('prompt-content');
        const copyButton = document.querySelector('.copy-button');
        const copyText = document.getElementById('copy-text');

        // Convert HTML content back to markdown format
        const markdownContent = htmlToMarkdown(promptContent);

        const textarea = document.createElement('textarea');
        textarea.value = markdownContent;
        document.body.appendChild(textarea);
        textarea.select();
        document.execCommand('copy');
        document.body.removeChild(textarea);

        copyButton.classList.add('copied');
        copyText.textContent = 'Copied!';

        setTimeout(() => {
            copyButton.classList.remove('copied');
            copyText.textContent = 'Copy Prompt';
        }, 2000);
    }

    async function copyDeeplink(slug, button) {
        const url = `${window.location.origin}/reviewers/${slug}/`;

        try {
            if (navigator.clipboard && navigator.clipboard.writeText) {
                await navigator.clipboard.writeText(url);
            } else {
                const textarea = document.createElement('textarea');
                textarea.value = url;
                document.body.appendChild(textarea);
                textarea.select();
                document.execCommand('copy');
                document.body.removeChild(textarea);
            }

            button.classList.add('copied');
            button.textContent = 'Copied!';
        } catch (err) {
            console.error('Copy failed', err);
        } finally {
            setTimeout(() => {
                button.classList.remove('copied');
                button.textContent = 'Share';
            }, 2000);
        }
    }

    function loadDiscussions(slug) {
        const container = document.getElementById('discussion-container');
        const statsEl = document.getElementById('discussion-stats');
        const footerEl = document.getElementById('discussion-footer');
        if (!container) return;

        fetch(`/_reviewers/${slug}.json`)
            .then(res => res.json())
            .then(data => {
                container.innerHTML = data.map((d, i) => renderDiscussion(d, i)).join('');
                if (typeof highlightNewContent === 'function') {
                    highlightNewContent(container);
                }

                const commentCount = data.reduce((t, d) => t + (d.discussion_comments || []).length, 0);
                const participants = new Set();
                data.forEach(d => (d.discussion_comments || []).forEach(c => participants.add(c.comment_author)));
                if (statsEl) statsEl.textContent = `${commentCount} Comments`;
                if (footerEl) footerEl.textContent = `${participants.size} participants · ${commentCount} comments`;
            })
            .catch(err => console.error('Failed to load discussions', err));
    }

    function renderDiscussion(d, index) {
        const code = d.commented_code ? renderCodeDiff(d.commented_code, index) : '';
        const comments = (d.discussion_comments || []).map(renderComment).join('');
        return `<div class="discussion">${code}<div class="chat-thread">${comments}</div></div>`;
    }

    function renderCodeDiff(diff, index) {
        const lines = diff.split('\n');
        const rendered = lines.map(line => {
            const type = line.startsWith('+') ? 'added' : line.startsWith('-') ? 'removed' : 'context';
            const symbol = line.startsWith('+') ? '+' : line.startsWith('-') ? '-' : '&nbsp;';
            const content = escapeHtml(line.replace(/^[-+]/, '')) || '&nbsp;';
            return `<div class="diff-line ${type}"><span class="diff-symbol">${symbol}</span><span class="diff-content">${content}</span></div>`;
        }).join('');
        const header = `<div class="diff-header">Changes #${index + 1}</div>`;
        return `<div class="diff-block">${header}${rendered}</div>`;
    }

    function renderComment(c) {
        const avatar = `https://github.com/${c.comment_author}.png?size=40`;
        const body = escapeHtml(c.comment_body).replace(/\n/g, '<br>');
        const time = new Date(c.comment_created_at).toLocaleDateString();
        return `<div class="chat-message"><img class="chat-avatar" src="${avatar}" alt="${c.comment_author}"><div class="chat-bubble"><div class="chat-meta"><span class="chat-author">${c.comment_author}</span> <span class="chat-time">${time}</span></div><div class="chat-body">${body}</div></div></div>`;
    }

    function escapeHtml(str) {
        const div = document.createElement('div');
        div.textContent = str;
        return div.innerHTML;
    }

    function shareFromCard(e, slug) {
        e.stopPropagation();
        copyDeeplink(slug, e.currentTarget);
    }

    function shareFromDrawer(e) {
        let slug = location.hash.slice(1);
        if (!slug) {
            const parts = window.location.pathname.split('/').filter(Boolean);
            slug = parts[parts.length - 1];
        }
        if (slug) {
            copyDeeplink(slug, e.currentTarget);
        }
    }

    function loadMore() {
        document.querySelectorAll('.extra-reviewer').forEach(card => {
            card.style.display = 'block';
        });
        const btn = document.getElementById('load-more');
        if (btn) btn.remove();
        filterReviewers();
    }
</script>
{% include modal.html %}
<script src="{{ '/assets/prism/prism.js' | relative_url }}"></script>
<script src="{{ '/assets/js/prism-init.js' | relative_url }}"></script>
<script src="{{ '/assets/js/main.js' | relative_url }}"></script>
</body>
</html><|MERGE_RESOLUTION|>--- conflicted
+++ resolved
@@ -397,79 +397,6 @@
 
 {{ content }}
 
-<<<<<<< HEAD
-<footer class="site-footer">
-    <div class="site-footer__top">
-        <div class="container">
-            <div class="site-footer__grid">
-                <div class="site-footer__group">
-                    <h4 class="site-footer__heading">Product</h4>
-                    <ul class="site-footer__links">
-                        <li><a href="/reviewers/">Reviewer library</a></li>
-                        <li><a href="/skills/">Claude Skills</a></li>
-                        <li><a href="/learn/">Tutorials</a></li>
-                    </ul>
-                </div>
-                <div class="site-footer__group">
-                    <h4 class="site-footer__heading">For teams</h4>
-                    <ul class="site-footer__links">
-                        <li><a href="/orgs/">Organizations</a></li>
-                        <li><a href="/leaderboard/">Contributor leaderboard</a></li>
-                        <li><a href="/learn/#guided-paths">Onboarding playbooks</a></li>
-                    </ul>
-                </div>
-                <div class="site-footer__group">
-                    <h4 class="site-footer__heading">Resources</h4>
-                    <ul class="site-footer__links">
-                        <li><a href="/methodology/">Methodology</a></li>
-                        <li><a href="/learn/#featured-guides">Featured guides</a></li>
-                        <li><a href="https://github.com/baz-scm/awesome-reviewers" target="_blank" rel="noopener">GitHub repo</a></li>
-                    </ul>
-                </div>
-                <div class="site-footer__group">
-                    <h4 class="site-footer__heading">Stories</h4>
-                    <ul class="site-footer__links">
-                        <li><a href="/leaderboard/">Community wins</a></li>
-                        <li><a href="/learn/#featured-guides">Customer spotlights</a></li>
-                        <li><a href="/learn/#guided-paths">Automation recipes</a></li>
-                    </ul>
-                </div>
-                <div class="site-footer__group">
-                    <h4 class="site-footer__heading">Company</h4>
-                    <ul class="site-footer__links">
-                        <li><a href="/methodology/">About the project</a></li>
-                        <li><a href="https://baz.co" target="_blank" rel="noopener">Baz Technologies</a></li>
-                        <li><a href="https://x.com/baz_scm" target="_blank" rel="noopener">Follow on X</a></li>
-                    </ul>
-                </div>
-                <div class="site-footer__group">
-                    <h4 class="site-footer__heading">Support</h4>
-                    <ul class="site-footer__links">
-                        <li><a href="mailto:hello@baz.co">Contact</a></li>
-                        <li><a href="https://baz.co/privacy" target="_blank" rel="noopener">Privacy</a></li>
-                        <li><a href="https://baz.co/terms" target="_blank" rel="noopener">Terms</a></li>
-                    </ul>
-                </div>
-            </div>
-        </div>
-    </div>
-    <div class="site-footer__bottom">
-        <div class="container">
-            <div class="site-footer__bottom-inner">
-                <p class="site-footer__copy">© <span id="current-year"></span> Baz Technologies. Build fearless code reviews.</p>
-                <div class="site-footer__actions">
-                    <div class="site-footer__social" aria-label="Social links">
-                        <a href="https://github.com/baz-scm/awesome-reviewers" aria-label="GitHub" target="_blank" rel="noopener">
-                            <svg viewBox="0 0 16 16" fill="currentColor" width="18" height="18" aria-hidden="true"><path d="M8 0C3.58 0 0 3.58 0 8a8 8 0 0 0 5.45 7.59c.4.08.55-.17.55-.38v-1.38c-2.22.48-2.69-1.07-2.69-1.07-.36-.91-.88-1.16-.88-1.16-.72-.49.05-.48.05-.48.8.06 1.23.83 1.23.83.71 1.22 1.86.87 2.32.67.07-.51.28-.87.5-1.07-1.78-.2-3.65-.89-3.65-3.96 0-.88.31-1.6.82-2.16-.08-.2-.36-1.02.08-2.12 0 0 .67-.21 2.2.82a7.6 7.6 0 0 1 4.01 0c1.53-1.03 2.2-.82 2.2-.82.44 1.1.16 1.92.08 2.12.51.56.82 1.28.82 2.16 0 3.08-1.87 3.75-3.66 3.95.28.24.54.73.54 1.48v2.2c0 .21-.15.46-.55.38A8 8 0 0 0 16 8c0-4.42-3.58-8-8-8Z"/></svg>
-                        </a>
-                        <a href="https://x.com/baz_scm" aria-label="Follow on X" target="_blank" rel="noopener">
-                            <svg viewBox="0 0 24 24" fill="currentColor" width="18" height="18" aria-hidden="true"><path d="M18.244 2.25h3.308l-7.227 8.26 8.502 11.24H16.17l-5.214-6.817L4.99 21.75H1.68l7.73-8.835L1.254 2.25H8.08l4.713 6.231L18.244 2.25zm-1.161 17.52h1.833L7.084 4.126H5.117z"/></svg>
-                        </a>
-                    </div>
-                    <button type="button" class="theme-toggle" data-theme-toggle>
-                        <svg viewBox="0 0 24 24" fill="currentColor" aria-hidden="true"><path d="M12 18.5a6.5 6.5 0 1 1 0-13 6.5 6.5 0 0 1 0 13Zm0-11a4.5 4.5 0 1 0 0 9 4.5 4.5 0 0 0 0-9Z"/></svg>
-                        <span data-theme-toggle-label>Switch to dark mode</span>
-=======
 <footer class="footer">
     <div class="container">
         <div class="footer-links">
@@ -492,7 +419,6 @@
                             <path d="M6 .278a.768.768 0 01.08.858 7.208 7.208 0 00-.878 3.46c0 4.021 3.278 7.277 7.318 7.277.527 0 1.04-.055 1.533-.16a.787.787 0 01.81.316.733.733 0 01-.031.893A8.349 8.349 0 018.344 16C3.734 16 0 12.286 0 7.71 0 4.266 2.114 1.312 5.124.06A.752.752 0 016 .278z"/>
                         </svg>
                         <span>Dark</span>
->>>>>>> dab52f3f
                     </button>
                     <button class="theme-option retro" data-theme="retro" onclick="setTheme('retro')" aria-label="Switch to retro theme">
                         <svg width="16" height="16" viewBox="0 0 16 16" class="theme-icon" aria-hidden="true">
@@ -511,18 +437,6 @@
         const html = document.documentElement;
         const logoLight = document.querySelector('.logo-light');
         const logoDark = document.querySelector('.logo-dark');
-<<<<<<< HEAD
-        const themeToggle = document.querySelector('[data-theme-toggle]');
-        const themeLabel = document.querySelector('[data-theme-toggle-label]');
-        const nav = document.querySelector('[data-site-nav]');
-        const navToggle = document.querySelector('[data-menu-toggle]');
-        const navItems = nav ? Array.from(nav.querySelectorAll('[data-nav-item]')) : [];
-        const triggers = nav ? Array.from(nav.querySelectorAll('[data-panel-target]')) : [];
-        const yearEl = document.getElementById('current-year');
-
-        if (yearEl) {
-            yearEl.textContent = new Date().getFullYear().toString();
-=======
         const themeButtons = document.querySelectorAll('.theme-option');
         const supportedThemes = ['light', 'dark', 'retro'];
         const appliedTheme = supportedThemes.includes(theme) ? theme : 'light';
@@ -557,7 +471,6 @@
         const activeButton = document.querySelector(`.theme-option[data-theme="${appliedTheme}"]`);
         if (activeButton) {
             activeButton.classList.add('active');
->>>>>>> dab52f3f
         }
 
         const applyTheme = (theme) => {
@@ -578,92 +491,6 @@
         };
 
         const savedTheme = localStorage.getItem('theme') || 'light';
-<<<<<<< HEAD
-        applyTheme(savedTheme);
-
-        if (themeToggle) {
-            themeToggle.addEventListener('click', () => {
-                const current = html.getAttribute('data-theme') === 'dark' ? 'dark' : 'light';
-                applyTheme(current === 'dark' ? 'light' : 'dark');
-            });
-        }
-
-        const isDesktop = () => window.matchMedia('(min-width: 1024px)').matches;
-
-        const closeAllPanels = () => {
-            navItems.forEach((item) => {
-                item.classList.remove('is-open');
-                const trigger = item.querySelector('[data-panel-target]');
-                if (trigger) trigger.setAttribute('aria-expanded', 'false');
-            });
-        };
-
-        if (navToggle && nav) {
-            navToggle.addEventListener('click', () => {
-                const expanded = navToggle.getAttribute('aria-expanded') === 'true';
-                navToggle.setAttribute('aria-expanded', String(!expanded));
-                nav.classList.toggle('is-open', !expanded);
-                if (expanded) {
-                    closeAllPanels();
-                }
-            });
-        }
-
-        triggers.forEach((trigger) => {
-            const item = trigger.closest('[data-nav-item]');
-            if (!item) return;
-
-            trigger.addEventListener('click', (event) => {
-                if (isDesktop()) return;
-                event.preventDefault();
-                const isOpen = item.classList.contains('is-open');
-                closeAllPanels();
-                if (!isOpen) {
-                    item.classList.add('is-open');
-                    trigger.setAttribute('aria-expanded', 'true');
-                }
-            });
-
-            trigger.addEventListener('focus', () => {
-                if (!isDesktop()) return;
-                closeAllPanels();
-                item.classList.add('is-open');
-                trigger.setAttribute('aria-expanded', 'true');
-            });
-
-            item.addEventListener('mouseenter', () => {
-                if (!isDesktop()) return;
-                closeAllPanels();
-                item.classList.add('is-open');
-                trigger.setAttribute('aria-expanded', 'true');
-            });
-
-            item.addEventListener('mouseleave', () => {
-                if (!isDesktop()) return;
-                item.classList.remove('is-open');
-                trigger.setAttribute('aria-expanded', 'false');
-            });
-
-            item.addEventListener('focusout', (event) => {
-                if (!isDesktop()) return;
-                if (event.relatedTarget && item.contains(event.relatedTarget)) {
-                    return;
-                }
-                item.classList.remove('is-open');
-                trigger.setAttribute('aria-expanded', 'false');
-            });
-        });
-
-        window.addEventListener('resize', () => {
-            if (!nav) return;
-            if (isDesktop()) {
-                nav.classList.remove('is-open');
-                if (navToggle) navToggle.setAttribute('aria-expanded', 'false');
-            } else {
-                closeAllPanels();
-            }
-        });
-=======
         const currentYear = document.getElementById('current-year');
 
         if (currentYear) {
@@ -671,7 +498,6 @@
         }
 
         setTheme(savedTheme);
->>>>>>> dab52f3f
     });
 
 // Multi-select filter functionality
