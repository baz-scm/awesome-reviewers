--- conflicted
+++ resolved
@@ -95,15 +95,9 @@
             </button>
             <div class="cta-group">
                 <div class="header-links">
-<<<<<<< HEAD
-                    <a href="/leaderboard" class="header-link btn btn--secondary" aria-label="View contributor leaderboard">Leaderboard</a>
-                    <a href="https://baz.co/agents" class="header-link btn btn--primary" target="_blank"
-                       rel="noopener noreferrer" aria-label="Deploy AI agents with Baz">Deploy agents</a>
-=======
                     <a href="/leaderboard" class="btn btn-secondary" aria-label="View contributor leaderboard">Leaderboard</a>
                     <a href="https://baz.co/agents" class="btn btn-primary" target="_blank"
                        rel="noopener noreferrer" aria-label="Deploy AI agents with Baz">Deploy</a>
->>>>>>> 0624e3a2
                 </div>
                 <div class="header-social">
                     <a href="https://github.com/baz-scm/awesome-reviewers" target="_blank" rel="noopener noreferrer" title="GitHub" aria-label="GitHub repository">
