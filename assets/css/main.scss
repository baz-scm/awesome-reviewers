--- conflicted
+++ resolved
@@ -350,14 +350,9 @@
 
 .theme-switch-container {
     display: flex;
-<<<<<<< HEAD
     margin-left: auto;
     justify-content: flex-end;
-=======
-    justify-content: flex-end;
-    margin-left: auto;
-    grid-column: 3;
->>>>>>> c3d6d2f1
+
 }
 
 .footer-links .theme-switch-container {
