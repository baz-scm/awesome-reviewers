--- conflicted
+++ resolved
@@ -1563,8 +1563,6 @@
     margin-right: 0.5rem;
 }
 
-<<<<<<< HEAD
-=======
 /* Leaderboard table styles */
 .leaderboard-table {
     width: 100%;
@@ -1584,7 +1582,6 @@
     background: var(--bg-secondary);
 }
 
->>>>>>> 72e6731a
 /* Discussion styles */
 .discussions-section {
     padding: 1.5rem;
@@ -1599,9 +1596,7 @@
     overflow: auto;
     margin-bottom: 1rem;
 }
-
-<<<<<<< HEAD
-.discussion {
+discussion {
     background: var(--bg-card);
     border-left: 4px solid rgba(99, 102, 241, 0.2);
     padding: 1rem;
@@ -1610,8 +1605,6 @@
     margin-bottom: 1.5rem;
 }
 
-=======
->>>>>>> 72e6731a
 .chat-thread {
     display: flex;
     flex-direction: column;
@@ -1628,10 +1621,7 @@
     width: 32px;
     height: 32px;
     border-radius: 50%;
-<<<<<<< HEAD
     border: 2px solid var(--bg-primary);
-=======
->>>>>>> 72e6731a
 }
 
 .chat-bubble {
@@ -1651,9 +1641,41 @@
 .chat-body {
     white-space: pre-wrap;
     font-size: 0.875rem;
-<<<<<<< HEAD
-}
-
-=======
-}
->>>>>>> 72e6731a
+}
+
+.chat-thread {
+    display: flex;
+    flex-direction: column;
+    gap: 1rem;
+}
+
+.chat-message {
+    display: flex;
+    align-items: flex-start;
+    gap: 0.75rem;
+}
+
+.chat-avatar {
+    width: 32px;
+    height: 32px;
+    border-radius: 50%;
+}
+
+.chat-bubble {
+    background: var(--bg-secondary);
+    border: 1px solid var(--border);
+    border-radius: 6px;
+    padding: 0.5rem 0.75rem;
+    max-width: 100%;
+}
+
+.chat-meta {
+    font-size: 0.75rem;
+    color: var(--text-secondary);
+    margin-bottom: 0.25rem;
+}
+
+.chat-body {
+    white-space: pre-wrap;
+    font-size: 0.875rem;
+}