--- conflicted
+++ resolved
@@ -1563,7 +1563,6 @@
     margin-right: 0.5rem;
 }
 
-<<<<<<< HEAD
 /* Leaderboard table styles */
 .leaderboard-table {
     width: 100%;
@@ -1583,8 +1582,6 @@
     background: var(--bg-secondary);
 }
 
-=======
->>>>>>> b9998797
 /* Discussion styles */
 .discussions-section {
     padding: 1.5rem;
@@ -1635,5 +1632,4 @@
 .chat-body {
     white-space: pre-wrap;
     font-size: 0.875rem;
-}
-
+}